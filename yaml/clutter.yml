logging_directory: "/tmp/robamine_logs"
<<<<<<< HEAD
mode: Random  # Options: "Train", "Evaluate", "Train & Evaluate", "Random"
=======
mode: Train  # Options: "Train", "Evaluate", "Train & Evaluate", "Random"
>>>>>>> 761a43d5
train:
  episodes: 6000
  render: False
eval:
  episodes: 10
  render: False
eval_every: 1000
save_every: 10
load_world: ""  # Path to load world. Empty string means new world
env:
  name: 'Clutter-v0'
  discrete: True
  nr_of_actions: 8
  render: False
  nr_of_obstacles: [5, 8]
  target_probability_box: 1.0
  obstacle_probability_box: 1.0
  push_distance: 0.1
  split: False
agent:
  name: 'DQN'
  replay_buffer_size: 1000000
  batch_size: 32
  discount: 0.9
  target_net_updates: 1000
  tau: 0.999
  double_dqn: False
  epsilon_start: 0.9
  epsilon_end: 0.05
  epsilon_decay: 20000  # number of learning steps for half epsilon, set to 0 if no decay is needed
  learning_rate: 0.001
  hidden_units: [140, 140]
  device: 'cpu'  # "cuda", "cpu"
<|MERGE_RESOLUTION|>--- conflicted
+++ resolved
@@ -1,9 +1,5 @@
 logging_directory: "/tmp/robamine_logs"
-<<<<<<< HEAD
 mode: Random  # Options: "Train", "Evaluate", "Train & Evaluate", "Random"
-=======
-mode: Train  # Options: "Train", "Evaluate", "Train & Evaluate", "Random"
->>>>>>> 761a43d5
 train:
   episodes: 6000
   render: False
