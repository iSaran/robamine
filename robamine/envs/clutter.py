--- conflicted
+++ resolved
@@ -9,35 +9,8 @@
 from robamine.utils.mujoco import get_body_mass
 import math
 
-<<<<<<< HEAD
-=======
 import cv2
 from mujoco_py.cymj import MjRenderContext
-
-
-
-class PDController:
-    """
-    Implements a PDController
-
-    Parameters
-    ----------
-    mass : float
-        The mass of the object to control
-    damping_ratio : float
-        The damping ratio. Defaults to 1 (critically damped system)
-    step_response : float
-        The response time. Defaults to 0.01 seconds.
-    """
-    def __init__(self, mass, damping_ratio = 1, step_response = 0.01):
-        natural_frequency = 4.0 / step_response
-        self.stiffness = mass * natural_frequency * natural_frequency
-        self.damping = mass * 2.0 * damping_ratio * natural_frequency
-
-    def get_control(self, pos_error, vel_error):
-        return self.stiffness * pos_error + self.damping * vel_error
-
->>>>>>> 1f64f10d
 
 class Push:
     """
